{
  "name": "@zenstackhq/openapi",
  "displayName": "ZenStack Plugin and Runtime for OpenAPI",
<<<<<<< HEAD
  "version": "2.0.0-alpha.1",
=======
  "version": "1.6.1",
>>>>>>> 9e840ea5
  "description": "ZenStack plugin and runtime supporting OpenAPI",
  "main": "index.js",
  "repository": {
    "type": "git",
    "url": "https://github.com/zenstackhq/zenstack"
  },
  "publishConfig": {
    "directory": "dist",
    "linkDirectory": true
  },
  "scripts": {
    "clean": "rimraf dist",
    "build": "pnpm lint --max-warnings=0 && pnpm clean && tsc && copyfiles ./package.json ./README.md ./LICENSE dist && copyfiles -u 1 ./src/plugin.zmodel dist && pnpm pack dist --pack-destination '../../../../.build'",
    "watch": "tsc --watch",
    "lint": "eslint src --ext ts",
    "test": "ZENSTACK_TEST=1 jest",
    "prepublishOnly": "pnpm build"
  },
  "keywords": [
    "openapi"
  ],
  "author": "ZenStack Team",
  "license": "MIT",
  "dependencies": {
    "@prisma/generator-helper": "^5.0.0",
    "@zenstackhq/runtime": "workspace:*",
    "@zenstackhq/sdk": "workspace:*",
    "change-case": "^4.1.2",
    "lower-case-first": "^2.0.2",
    "openapi-types": "^12.1.0",
    "semver": "^7.5.2",
    "tiny-invariant": "^1.3.1",
    "ts-pattern": "^4.3.0",
    "upper-case-first": "^2.0.2",
    "yaml": "^2.2.2",
    "zod": "^3.22.4",
    "zod-validation-error": "^1.5.0"
  },
  "devDependencies": {
    "@readme/openapi-parser": "^2.4.0",
    "@types/pluralize": "^0.0.29",
    "@types/semver": "^7.3.13",
    "@types/tmp": "^0.2.3",
    "@zenstackhq/testtools": "workspace:*",
    "pluralize": "^8.0.0",
    "tmp": "^0.2.1",
    "zenstack": "workspace:*"
  }
}<|MERGE_RESOLUTION|>--- conflicted
+++ resolved
@@ -1,11 +1,7 @@
 {
   "name": "@zenstackhq/openapi",
   "displayName": "ZenStack Plugin and Runtime for OpenAPI",
-<<<<<<< HEAD
   "version": "2.0.0-alpha.1",
-=======
-  "version": "1.6.1",
->>>>>>> 9e840ea5
   "description": "ZenStack plugin and runtime supporting OpenAPI",
   "main": "index.js",
   "repository": {
