{
    "name": "@zenstackhq/language",
<<<<<<< HEAD
    "version": "1.0.0-alpha.31",
=======
    "version": "1.0.0-alpha.32",
>>>>>>> 39ae9bf3
    "displayName": "ZenStack modeling language compiler",
    "description": "ZenStack modeling language compiler",
    "homepage": "https://zenstack.dev",
    "scripts": {
        "clean": "rimraf dist",
        "generate": "langium generate",
        "watch": "concurrently \"langium generate --watch\" \"tsc --watch\"",
        "lint": "eslint src --ext ts",
        "build": "pnpm lint && pnpm clean && pnpm generate && tsc && copyfiles -F ./README.md ./LICENSE ./package.json dist",
        "prepublishOnly": "pnpm build",
        "publish-dev": "pnpm build && pnpm publish --tag dev"
    },
    "publishConfig": {
        "directory": "dist",
        "linkDirectory": true
    },
    "author": "ZenStack Team",
    "license": "MIT",
    "devDependencies": {
        "concurrently": "^7.4.0",
        "copyfiles": "^2.4.1",
        "langium-cli": "^1.0.0",
        "rimraf": "^3.0.2",
        "typescript": "^4.9.4"
    },
    "dependencies": {
        "langium": "^1.0.1"
    }
}<|MERGE_RESOLUTION|>--- conflicted
+++ resolved
@@ -1,10 +1,6 @@
 {
     "name": "@zenstackhq/language",
-<<<<<<< HEAD
-    "version": "1.0.0-alpha.31",
-=======
     "version": "1.0.0-alpha.32",
->>>>>>> 39ae9bf3
     "displayName": "ZenStack modeling language compiler",
     "description": "ZenStack modeling language compiler",
     "homepage": "https://zenstack.dev",
