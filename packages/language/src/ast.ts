--- conflicted
+++ resolved
@@ -49,13 +49,6 @@
         $inheritedFrom?: DataModel;
     }
 
-<<<<<<< HEAD
-    interface DataModelField {
-        $inheritedFrom?: DataModel;
-    }
-
-=======
->>>>>>> e95aaaf4
     interface DataModelAttribute {
         $inheritedFrom?: DataModel;
     }
