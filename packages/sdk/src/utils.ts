import {
    AstNode,
    Attribute,
    AttributeParam,
    ConfigExpr,
    DataModel,
    DataModelAttribute,
    DataModelField,
    DataModelFieldAttribute,
    Enum,
    EnumField,
    Expression,
    FunctionDecl,
    GeneratorDecl,
    InternalAttribute,
    isArrayExpr,
    isConfigArrayExpr,
    isDataModel,
    isDataModelField,
    isEnumField,
    isExpression,
    isGeneratorDecl,
    isInvocationExpr,
    isLiteralExpr,
    isMemberAccessExpr,
    isModel,
    isObjectExpr,
    isReferenceExpr,
    Model,
    Reference,
    ReferenceExpr,
} from '@zenstackhq/language/ast';
import path from 'path';
import { ExpressionContext, STD_LIB_MODULE_NAME } from './constants';
import { PluginError, type PluginDeclaredOptions, type PluginOptions } from './types';

/**
 * Gets data models that are not ignored
 */
export function getDataModels(model: Model, includeIgnored = false) {
    const r = model.declarations.filter((d): d is DataModel => isDataModel(d));
    if (includeIgnored) {
        return r;
    } else {
        return r.filter((model) => !hasAttribute(model, '@@ignore'));
    }
}

export function resolved<T extends AstNode>(ref: Reference<T>): T {
    if (!ref.ref) {
        throw new Error(`Reference not resolved: ${ref.$refText}`);
    }
    return ref.ref;
}

// eslint-disable-next-line @typescript-eslint/no-explicit-any
export function getLiteral<T extends string | number | boolean | any = any>(
    expr: Expression | ConfigExpr | undefined
): T | undefined {
    switch (expr?.$type) {
        case 'ObjectExpr':
            return getObjectLiteral<T>(expr);
        case 'StringLiteral':
        case 'BooleanLiteral':
            return expr.value as T;
        case 'NumberLiteral':
            return parseFloat(expr.value) as T;
        default:
            return undefined;
    }
}

export function getArray(expr: Expression | ConfigExpr | undefined) {
    return isArrayExpr(expr) || isConfigArrayExpr(expr) ? expr.items : undefined;
}

export function getLiteralArray<
    // eslint-disable-next-line @typescript-eslint/no-explicit-any
    T extends string | number | boolean | any = any
>(expr: Expression | ConfigExpr | undefined): T[] | undefined {
    const arr = getArray(expr);
    if (!arr) {
        return undefined;
    }
    return arr.map((item) => isExpression(item) && getLiteral<T>(item)).filter((v): v is T => v !== undefined);
}

export function getObjectLiteral<T>(expr: Expression | ConfigExpr | undefined): T | undefined {
    if (!expr || !isObjectExpr(expr)) {
        return undefined;
    }
    const result: Record<string, unknown> = {};
    for (const field of expr.fields) {
        let fieldValue: unknown;
        if (isLiteralExpr(field.value)) {
            fieldValue = getLiteral(field.value);
        } else if (isArrayExpr(field.value)) {
            fieldValue = getLiteralArray(field.value);
        } else if (isObjectExpr(field.value)) {
            fieldValue = getObjectLiteral(field.value);
        }
        if (fieldValue === undefined) {
            return undefined;
        } else {
            result[field.name] = fieldValue;
        }
    }
    return result as T;
}

export function indentString(string: string, count = 4): string {
    const indent = ' ';
    return string.replace(/^(?!\s*$)/gm, indent.repeat(count));
}

export function hasAttribute(
    decl: DataModel | DataModelField | Enum | EnumField | FunctionDecl | Attribute | AttributeParam,
    name: string
) {
    return !!getAttribute(decl, name);
}

export function getAttribute(
    decl: DataModel | DataModelField | Enum | EnumField | FunctionDecl | Attribute | AttributeParam,
    name: string
) {
    return (decl.attributes as (DataModelAttribute | DataModelFieldAttribute)[]).find(
        (attr) => attr.decl.$refText === name
    );
}

export function getAttributeArgs(
    attr: DataModelAttribute | DataModelFieldAttribute | InternalAttribute
): Record<string, Expression> {
    const result: Record<string, Expression> = {};
    for (const arg of attr.args) {
        if (!arg.$resolvedParam) {
            continue;
        }
        result[arg.$resolvedParam.name] = arg.value;
    }
    return result;
}

export function getAttributeArg(
    attr: DataModelAttribute | DataModelFieldAttribute | InternalAttribute,
    name: string
): Expression | undefined {
    for (const arg of attr.args) {
        if (arg.$resolvedParam?.name === name) {
            return arg.value;
        }
    }
    return undefined;
}

export function getAttributeArgLiteral<T extends string | number | boolean>(
    attr: DataModelAttribute | DataModelFieldAttribute,
    name: string
): T | undefined {
    for (const arg of attr.args) {
        if (arg.$resolvedParam?.name === name) {
            return getLiteral<T>(arg.value);
        }
    }
    return undefined;
}

export function isEnumFieldReference(node: AstNode): node is ReferenceExpr {
    return isReferenceExpr(node) && isEnumField(node.target.ref);
}

export function isDataModelFieldReference(node: AstNode): node is ReferenceExpr {
    return isReferenceExpr(node) && isDataModelField(node.target.ref);
}

/**
 * Gets `@@id` fields declared at the data model level
 */
export function getModelIdFields(model: DataModel) {
    const idAttr = model.attributes.find((attr) => attr.decl.$refText === '@@id');
    if (!idAttr) {
        return [];
    }
    const fieldsArg = idAttr.args.find((a) => a.$resolvedParam?.name === 'fields');
    if (!fieldsArg || !isArrayExpr(fieldsArg.value)) {
        return [];
    }

    return fieldsArg.value.items
        .filter((item): item is ReferenceExpr => isReferenceExpr(item))
        .map((item) => resolved(item.target) as DataModelField);
}

/**
 * Gets `@@unique` fields declared at the data model level
 */
export function getModelUniqueFields(model: DataModel) {
    const uniqueAttr = model.attributes.find((attr) => attr.decl.$refText === '@@unique');
    if (!uniqueAttr) {
        return [];
    }
    const fieldsArg = uniqueAttr.args.find((a) => a.$resolvedParam?.name === 'fields');
    if (!fieldsArg || !isArrayExpr(fieldsArg.value)) {
        return [];
    }

    return fieldsArg.value.items
        .filter((item): item is ReferenceExpr => isReferenceExpr(item))
        .map((item) => resolved(item.target) as DataModelField);
}

/**
 * Returns if the given field is declared as an id field.
 */
export function isIdField(field: DataModelField) {
    // field-level @id attribute
    if (hasAttribute(field, '@id')) {
        return true;
    }

    const model = field.$container as DataModel;

    // model-level @@id attribute with a list of fields
    const modelLevelIds = getModelIdFields(model);
    if (modelLevelIds.includes(field)) {
        return true;
    }

    if (model.fields.some((f) => hasAttribute(f, '@id')) || modelLevelIds.length > 0) {
        // the model already has id field, don't check @unique and @@unique
        return false;
    }

    // then, the first field with @unique can be used as id
    const firstUniqueField = model.fields.find((f) => hasAttribute(f, '@unique'));
    if (firstUniqueField) {
        return firstUniqueField === field;
    }

    // last, the first model level @@unique can be used as id
    const modelLevelUnique = getModelUniqueFields(model);
    if (modelLevelUnique.includes(field)) {
        return true;
    }

    return false;
}

/**
 * Returns if the given field is a relation field.
 */
export function isRelationshipField(field: DataModelField) {
    return isDataModel(field.type.reference?.ref);
}

/**
 * Returns if the given field is a relation foreign key field.
 */
export function isForeignKeyField(field: DataModelField) {
    const model = field.$container as DataModel;
    return model.fields.some((f) => {
        // find @relation attribute
        const relAttr = f.attributes.find((attr) => attr.decl.ref?.name === '@relation');
        if (relAttr) {
            // find "fields" arg
            const fieldsArg = relAttr.args.find((a) => a.$resolvedParam?.name === 'fields');

            if (fieldsArg && isArrayExpr(fieldsArg.value)) {
                // find a matching field reference
                return fieldsArg.value.items.some((item): item is ReferenceExpr => {
                    if (isReferenceExpr(item)) {
                        return item.target.ref === field;
                    } else {
                        return false;
                    }
                });
            }
        }
        return false;
    });
}

export function resolvePath(_path: string, options: Pick<PluginOptions, 'schemaPath'>) {
    if (path.isAbsolute(_path)) {
        return _path;
    } else {
        return path.join(path.dirname(options.schemaPath), _path);
    }
}

export function requireOption<T>(options: PluginDeclaredOptions, name: string, pluginName: string): T {
    const value = options[name];
    if (value === undefined) {
        throw new PluginError(pluginName, `Plugin "${options.name}" is missing required option: ${name}`);
    }
    return value as T;
}

export function parseOptionAsStrings(options: PluginDeclaredOptions, optionName: string, pluginName: string) {
    const value = options[optionName];
    if (value === undefined) {
        return undefined;
    } else if (typeof value === 'string') {
        // comma separated string
        return value
            .split(',')
            .filter((i) => !!i)
            .map((i) => i.trim());
    } else if (Array.isArray(value) && value.every((i) => typeof i === 'string')) {
        // string array
        return value as string[];
    } else {
        throw new PluginError(
            pluginName,
            `Invalid "${optionName}" option: must be a comma-separated string or an array of strings`
        );
    }
}

export function getFunctionExpressionContext(funcDecl: FunctionDecl) {
    const funcAllowedContext: ExpressionContext[] = [];
    const funcAttr = funcDecl.attributes.find((attr) => attr.decl.$refText === '@@@expressionContext');
    if (funcAttr) {
        const contextArg = funcAttr.args[0].value;
        if (isArrayExpr(contextArg)) {
            contextArg.items.forEach((item) => {
                if (isEnumFieldReference(item)) {
                    funcAllowedContext.push(item.target.$refText as ExpressionContext);
                }
            });
        }
    }
    return funcAllowedContext;
}

export function isFutureExpr(node: AstNode) {
    return isInvocationExpr(node) && node.function.ref?.name === 'future' && isFromStdlib(node.function.ref);
}

export function isAuthInvocation(node: AstNode) {
    return isInvocationExpr(node) && node.function.ref?.name === 'auth' && isFromStdlib(node.function.ref);
}

export function isFromStdlib(node: AstNode) {
    const model = getContainingModel(node);
    return !!model && !!model.$document && model.$document.uri.path.endsWith(STD_LIB_MODULE_NAME);
}

export function getContainingModel(node: AstNode | undefined): Model | null {
    if (!node) {
        return null;
    }
    return isModel(node) ? node : getContainingModel(node.$container);
}

export function getPreviewFeatures(model: Model) {
    const jsGenerator = model.declarations.find(
        (d) =>
            isGeneratorDecl(d) &&
            d.fields.some((f) => f.name === 'provider' && getLiteral<string>(f.value) === 'prisma-client-js')
    ) as GeneratorDecl | undefined;

    if (jsGenerator) {
        const previewFeaturesField = jsGenerator.fields.find((f) => f.name === 'previewFeatures');
        if (previewFeaturesField) {
            return getLiteralArray<string>(previewFeaturesField.value);
        }
    }

    return [] as string[];
}

export function getAuthModel(dataModels: DataModel[]) {
    let authModel = dataModels.find((m) => hasAttribute(m, '@@auth'));
    if (!authModel) {
        authModel = dataModels.find((m) => m.name === 'User');
    }
    return authModel;
}

<<<<<<< HEAD
export function isDelegateModel(node: AstNode) {
    return isDataModel(node) && hasAttribute(node, '@@delegate');
=======
export function getIdFields(dataModel: DataModel) {
    const fieldLevelId = getModelFieldsWithBases(dataModel).find((f) =>
        f.attributes.some((attr) => attr.decl.$refText === '@id')
    );
    if (fieldLevelId) {
        return [fieldLevelId];
    } else {
        // get model level @@id attribute
        const modelIdAttr = dataModel.attributes.find((attr) => attr.decl?.ref?.name === '@@id');
        if (modelIdAttr) {
            // get fields referenced in the attribute: @@id([field1, field2]])
            if (!isArrayExpr(modelIdAttr.args[0].value)) {
                return [];
            }
            const argValue = modelIdAttr.args[0].value;
            return argValue.items
                .filter((expr): expr is ReferenceExpr => isReferenceExpr(expr) && !!getDataModelFieldReference(expr))
                .map((expr) => expr.target.ref as DataModelField);
        }
    }
    return [];
}

export function getDataModelFieldReference(expr: Expression): DataModelField | undefined {
    if (isReferenceExpr(expr) && isDataModelField(expr.target.ref)) {
        return expr.target.ref;
    } else if (isMemberAccessExpr(expr) && isDataModelField(expr.member.ref)) {
        return expr.member.ref;
    } else {
        return undefined;
    }
}

export function getModelFieldsWithBases(model: DataModel) {
    return [...model.fields, ...getRecursiveBases(model).flatMap((base) => base.fields)];
}

export function getRecursiveBases(dataModel: DataModel): DataModel[] {
    const result: DataModel[] = [];
    dataModel.superTypes.forEach((superType) => {
        const baseDecl = superType.ref;
        if (baseDecl) {
            result.push(baseDecl);
            result.push(...getRecursiveBases(baseDecl));
        }
    });
    return result;
>>>>>>> c8a19e98
}<|MERGE_RESOLUTION|>--- conflicted
+++ resolved
@@ -379,10 +379,10 @@
     return authModel;
 }
 
-<<<<<<< HEAD
 export function isDelegateModel(node: AstNode) {
     return isDataModel(node) && hasAttribute(node, '@@delegate');
-=======
+}
+
 export function getIdFields(dataModel: DataModel) {
     const fieldLevelId = getModelFieldsWithBases(dataModel).find((f) =>
         f.attributes.some((attr) => attr.decl.$refText === '@id')
@@ -430,5 +430,4 @@
         }
     });
     return result;
->>>>>>> c8a19e98
 }