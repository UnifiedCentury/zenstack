import {
    ArrayExpr,
    DataModel,
    DataModelField,
    isArrayExpr,
    isBooleanLiteral,
    isDataModel,
    isInvocationExpr,
    isNumberLiteral,
    isReferenceExpr,
    isStringLiteral,
    ReferenceExpr,
} from '@zenstackhq/language/ast';
import type { RuntimeAttribute } from '@zenstackhq/runtime';
import { streamAst } from 'langium';
import { lowerCaseFirst } from 'lower-case-first';
import { CodeBlockWriter, Project, SourceFile, VariableDeclarationKind } from 'ts-morph';
import {
    ExpressionContext,
    getAttribute,
    getAttributeArg,
    getAttributeArgLiteral,
    getAttributeArgs,
    getAuthModel,
    getDataModels,
    getLiteral,
    hasAttribute,
<<<<<<< HEAD
    isDelegateModel,
=======
    isAuthInvocation,
>>>>>>> c8a19e98
    isEnumFieldReference,
    isForeignKeyField,
    isIdField,
    resolved,
    TypeScriptExpressionTransformer,
} from '.';

export type ModelMetaGeneratorOptions = {
    output: string;
    generateAttributes: boolean;
};

export async function generate(project: Project, models: DataModel[], options: ModelMetaGeneratorOptions) {
    const sf = project.createSourceFile(options.output, undefined, { overwrite: true });
    sf.addStatements('/* eslint-disable */');
    sf.addVariableStatement({
        declarationKind: VariableDeclarationKind.Const,
        declarations: [
            { name: 'metadata', initializer: (writer) => generateModelMetadata(models, sf, writer, options) },
        ],
    });
    sf.addStatements('export default metadata;');
    return sf;
}

function generateModelMetadata(
    dataModels: DataModel[],
    sourceFile: SourceFile,
    writer: CodeBlockWriter,
    options: ModelMetaGeneratorOptions
) {
    writer.block(() => {
<<<<<<< HEAD
        writeModels(writer, dataModels, options);
        writeDeleteCascade(writer, dataModels);
        writeAuthModel(writer, dataModels);
    });
}

function writeModels(writer: CodeBlockWriter, dataModels: DataModel[], options: ModelMetaGeneratorOptions) {
    writer.write('models:');
    writer.block(() => {
        for (const model of dataModels) {
            writer.write(`${lowerCaseFirst(model.name)}:`);
            writer.block(() => {
                writer.write(`name: '${model.name}',`);
                writeBaseTypes(writer, model);
                writeFields(writer, model, options);
                writeUniqueConstraints(writer, model);
                if (options.generateAttributes) {
                    writeModelAttributes(writer, model);
                }
                writeDiscriminator(writer, model);
            });
            writer.writeLine(',');
        }
    });
    writer.writeLine(',');
}

function writeBaseTypes(writer: CodeBlockWriter, model: DataModel) {
    if (model.superTypes.length > 0) {
        writer.write('baseTypes: [');
        writer.write(model.superTypes.map((t) => `'${t.ref?.name}'`).join(', '));
        writer.write('],');
    }
}

function writeAuthModel(writer: CodeBlockWriter, dataModels: DataModel[]) {
    const authModel = getAuthModel(dataModels);
    if (authModel) {
        writer.writeLine(`authModel: '${authModel.name}'`);
    }
}

function writeDeleteCascade(writer: CodeBlockWriter, dataModels: DataModel[]) {
    writer.write('deleteCascade:');
    writer.block(() => {
        for (const model of dataModels) {
            const cascades = getDeleteCascades(model);
            if (cascades.length > 0) {
                writer.writeLine(`${lowerCaseFirst(model.name)}: [${cascades.map((n) => `'${n}'`).join(', ')}],`);
=======
        writer.write('fields:');
        writer.block(() => {
            for (const model of dataModels) {
                writer.write(`${lowerCaseFirst(model.name)}:`);
                writer.block(() => {
                    for (const f of model.fields) {
                        const backlink = getBackLink(f);
                        const fkMapping = generateForeignKeyMapping(f);
                        writer.write(`${f.name}: {
                    name: "${f.name}",
                    type: "${
                        f.type.reference
                            ? f.type.reference.$refText
                            : // eslint-disable-next-line @typescript-eslint/no-non-null-assertion
                              f.type.type!
                    }",`);

                        if (isIdField(f)) {
                            writer.write(`
                    isId: true,`);
                        }

                        if (isDataModel(f.type.reference?.ref)) {
                            writer.write(`
                    isDataModel: true,`);
                        }

                        if (f.type.array) {
                            writer.write(`
                    isArray: true,`);
                        }

                        if (f.type.optional) {
                            writer.write(`
                    isOptional: true,`);
                        }

                        if (options.generateAttributes) {
                            const attrs = getFieldAttributes(f);
                            if (attrs.length > 0) {
                                writer.write(`
                    attributes: ${JSON.stringify(attrs)},`);
                            }
                        } else {
                            // only include essential attributes
                            const attrs = getFieldAttributes(f).filter((attr) =>
                                ['@default', '@updatedAt'].includes(attr.name)
                            );
                            if (attrs.length > 0) {
                                writer.write(`
                    attributes: ${JSON.stringify(attrs)},`);
                            }
                        }

                        if (backlink) {
                            writer.write(`
                    backLink: '${backlink.name}',`);
                        }

                        if (isRelationOwner(f, backlink)) {
                            writer.write(`
                    isRelationOwner: true,`);
                        }

                        if (isForeignKeyField(f)) {
                            writer.write(`
                    isForeignKey: true,`);
                        }

                        if (fkMapping && Object.keys(fkMapping).length > 0) {
                            writer.write(`
                    foreignKeyMapping: ${JSON.stringify(fkMapping)},`);
                        }

                        const defaultValueProvider = generateDefaultValueProvider(f, sourceFile);
                        if (defaultValueProvider) {
                            writer.write(`
                            defaultValueProvider: ${defaultValueProvider},`);
                        }

                        if (isAutoIncrement(f)) {
                            writer.write(`
                    isAutoIncrement: true,`);
                        }

                        writer.write(`
                },`);
                    }
                });
                writer.write(',');
>>>>>>> c8a19e98
            }
        }
    });
    writer.writeLine(',');
}

function writeUniqueConstraints(writer: CodeBlockWriter, model: DataModel) {
    const constraints = getUniqueConstraints(model);
    if (constraints.length > 0) {
        writer.write('uniqueConstraints:');
        writer.block(() => {
            for (const constraint of constraints) {
                writer.write(`${constraint.name}: {
                                name: "${constraint.name}",
                                fields: ${JSON.stringify(constraint.fields)}
                            },`);
            }
        });
        writer.write(',');
    }
}

function writeModelAttributes(writer: CodeBlockWriter, model: DataModel) {
    const attrs = getAttributes(model);
    if (attrs.length > 0) {
        writer.write(`
attributes: ${JSON.stringify(attrs)},`);
    }
}

function writeDiscriminator(writer: CodeBlockWriter, model: DataModel) {
    const delegateAttr = getAttribute(model, '@@delegate');
    if (!delegateAttr) {
        return;
    }
    const discriminator = getAttributeArg(delegateAttr, 'discriminator') as ReferenceExpr;
    if (!discriminator) {
        return;
    }
    if (discriminator) {
        writer.write(`discriminator: ${JSON.stringify(discriminator.target.$refText)},`);
    }
}

function writeFields(writer: CodeBlockWriter, model: DataModel, options: ModelMetaGeneratorOptions) {
    writer.write('fields:');
    writer.block(() => {
        for (const f of model.fields) {
            const backlink = getBackLink(f);
            const fkMapping = generateForeignKeyMapping(f);
            writer.write(`${f.name}: {`);

            writer.write(`
        name: "${f.name}",
        type: "${
            f.type.reference
                ? f.type.reference.$refText
                : // eslint-disable-next-line @typescript-eslint/no-non-null-assertion
                  f.type.type!
        }",`);

            if (isIdField(f)) {
                writer.write(`
        isId: true,`);
            }

            if (isDataModel(f.type.reference?.ref)) {
                writer.write(`
        isDataModel: true,`);
            }

            if (f.type.array) {
                writer.write(`
        isArray: true,`);
            }

            if (f.type.optional) {
                writer.write(`
        isOptional: true,`);
            }

            if (options.generateAttributes) {
                const attrs = getAttributes(f);
                if (attrs.length > 0) {
                    writer.write(`
        attributes: ${JSON.stringify(attrs)},`);
                }
            } else {
                // only include essential attributes
                const attrs = getAttributes(f).filter((attr) => ['@default', '@updatedAt'].includes(attr.name));
                if (attrs.length > 0) {
                    writer.write(`
        attributes: ${JSON.stringify(attrs)},`);
                }
            }

            if (backlink) {
                writer.write(`
        backLink: '${backlink.name}',`);
            }

            if (isRelationOwner(f, backlink)) {
                writer.write(`
        isRelationOwner: true,`);
            }

            if (isForeignKeyField(f)) {
                writer.write(`
        isForeignKey: true,`);
            }

            if (fkMapping && Object.keys(fkMapping).length > 0) {
                writer.write(`
        foreignKeyMapping: ${JSON.stringify(fkMapping)},`);
            }

            if (f.$inheritedFrom && isDelegateModel(f.$inheritedFrom) && !isIdField(f)) {
                writer.write(`
        inheritedFrom: ${JSON.stringify(f.$inheritedFrom.name)},`);
            }

            writer.write(`
    },`);
        }
    });
    writer.write(',');
}

function getBackLink(field: DataModelField) {
    if (!field.type.reference?.ref || !isDataModel(field.type.reference?.ref)) {
        return undefined;
    }

    const relName = getRelationName(field);

    const sourceModel = field.$container as DataModel;
    const targetModel = field.type.reference.ref as DataModel;

    for (const otherField of targetModel.fields) {
        if (otherField.type.reference?.ref === sourceModel) {
            if (relName) {
                const otherRelName = getRelationName(otherField);
                if (relName === otherRelName) {
                    return otherField;
                }
            } else {
                return otherField;
            }
        }
    }
    return undefined;
}

function getRelationName(field: DataModelField) {
    const relAttr = getAttribute(field, '@relation');
    if (!relAttr) {
        return undefined;
    }
    return getAttributeArgLiteral(relAttr, 'name');
}

function getAttributes(target: DataModelField | DataModel): RuntimeAttribute[] {
    return target.attributes
        .map((attr) => {
            const args: Array<{ name?: string; value: unknown }> = [];
            for (const arg of attr.args) {
                if (isNumberLiteral(arg.value)) {
                    let v = parseInt(arg.value.value);
                    if (isNaN(v)) {
                        v = parseFloat(arg.value.value);
                    }
                    if (isNaN(v)) {
                        throw new Error(`Invalid number literal: ${arg.value.value}`);
                    }
                    args.push({ name: arg.name, value: v });
                } else if (isStringLiteral(arg.value) || isBooleanLiteral(arg.value)) {
                    args.push({ name: arg.name, value: arg.value.value });
                } else {
                    // non-literal args are ignored
                }
            }
            return { name: resolved(attr.decl).name, args };
        })
        .filter((d): d is RuntimeAttribute => !!d);
}

function getUniqueConstraints(model: DataModel) {
    const constraints: Array<{ name: string; fields: string[] }> = [];

    // model-level constraints
    for (const attr of model.attributes.filter(
        (attr) => attr.decl.ref?.name === '@@unique' || attr.decl.ref?.name === '@@id'
    )) {
        const argsMap = getAttributeArgs(attr);
        if (argsMap.fields) {
            const fieldNames = (argsMap.fields as ArrayExpr).items.map(
                (item) => resolved((item as ReferenceExpr).target).name
            );
            let constraintName = argsMap.name && getLiteral<string>(argsMap.name);
            if (!constraintName) {
                // default constraint name is fields concatenated with underscores
                constraintName = fieldNames.join('_');
            }
            constraints.push({ name: constraintName, fields: fieldNames });
        }
    }

    // field-level constraints
    for (const field of model.fields) {
        if (hasAttribute(field, '@id') || hasAttribute(field, '@unique')) {
            constraints.push({ name: field.name, fields: [field.name] });
        }
    }

    return constraints;
}

function isRelationOwner(field: DataModelField, backLink: DataModelField | undefined) {
    if (!isDataModel(field.type.reference?.ref)) {
        return false;
    }

    if (!backLink) {
        // CHECKME: can this really happen?
        return true;
    }

    if (!hasAttribute(field, '@relation') && !hasAttribute(backLink, '@relation')) {
        // if neither side has `@relation` attribute, it's an implicit many-to-many relation,
        // both sides are owners
        return true;
    }

    return holdsForeignKey(field);
}

function holdsForeignKey(field: DataModelField) {
    const relation = field.attributes.find((attr) => attr.decl.ref?.name === '@relation');
    if (!relation) {
        return false;
    }
    const fields = getAttributeArg(relation, 'fields');
    return !!fields;
}

function generateForeignKeyMapping(field: DataModelField) {
    const relation = field.attributes.find((attr) => attr.decl.ref?.name === '@relation');
    if (!relation) {
        return undefined;
    }
    const fields = getAttributeArg(relation, 'fields');
    const references = getAttributeArg(relation, 'references');
    if (!isArrayExpr(fields) || !isArrayExpr(references) || fields.items.length !== references.items.length) {
        return undefined;
    }

    const fieldNames = fields.items.map((item) => (isReferenceExpr(item) ? item.target.$refText : undefined));
    const referenceNames = references.items.map((item) => (isReferenceExpr(item) ? item.target.$refText : undefined));

    // eslint-disable-next-line @typescript-eslint/no-explicit-any
    const result: Record<string, string> = {};
    referenceNames.forEach((name, i) => {
        if (name) {
            // eslint-disable-next-line @typescript-eslint/no-non-null-assertion
            result[name] = fieldNames[i]!;
        }
    });
    return result;
}

function getDeleteCascades(model: DataModel): string[] {
    const allModels = getDataModels(model.$container);
    return allModels
        .filter((m) => {
            if (m === model) {
                return false;
            }
            const relationFields = m.fields.filter((f) => {
                if (f.type.reference?.ref !== model) {
                    return false;
                }
                const relationAttr = getAttribute(f, '@relation');
                if (relationAttr) {
                    const onDelete = getAttributeArg(relationAttr, 'onDelete');
                    if (onDelete && isEnumFieldReference(onDelete) && onDelete.target.ref?.name === 'Cascade') {
                        return true;
                    }
                }
                return false;
            });
            return relationFields.length > 0;
        })
        .map((m) => m.name);
}

function generateDefaultValueProvider(field: DataModelField, sourceFile: SourceFile) {
    const defaultAttr = getAttribute(field, '@default');
    if (!defaultAttr) {
        return undefined;
    }

    const expr = defaultAttr.args[0]?.value;
    if (!expr) {
        return undefined;
    }

    // find `auth()` in default value expression
    const hasAuth = streamAst(expr).some(isAuthInvocation);
    if (!hasAuth) {
        return undefined;
    }

    // generates a provider function like:
    //     function $default$Model$field(user: any) { ... }
    const func = sourceFile.addFunction({
        name: `$default$${field.$container.name}$${field.name}`,
        parameters: [{ name: 'user', type: 'any' }],
        returnType: 'unknown',
        statements: (writer) => {
            const tsWriter = new TypeScriptExpressionTransformer({ context: ExpressionContext.DefaultValue });
            const code = tsWriter.transform(expr, false);
            writer.write(`return ${code};`);
        },
    });

    return func.getName();
}

function isAutoIncrement(field: DataModelField) {
    const defaultAttr = getAttribute(field, '@default');
    if (!defaultAttr) {
        return false;
    }

    const arg = defaultAttr.args[0]?.value;
    if (!arg) {
        return false;
    }

    return isInvocationExpr(arg) && arg.function.$refText === 'autoincrement';
}<|MERGE_RESOLUTION|>--- conflicted
+++ resolved
@@ -25,11 +25,8 @@
     getDataModels,
     getLiteral,
     hasAttribute,
-<<<<<<< HEAD
     isDelegateModel,
-=======
     isAuthInvocation,
->>>>>>> c8a19e98
     isEnumFieldReference,
     isForeignKeyField,
     isIdField,
@@ -62,14 +59,18 @@
     options: ModelMetaGeneratorOptions
 ) {
     writer.block(() => {
-<<<<<<< HEAD
-        writeModels(writer, dataModels, options);
+        writeModels(sourceFile, writer, dataModels, options);
         writeDeleteCascade(writer, dataModels);
         writeAuthModel(writer, dataModels);
     });
 }
 
-function writeModels(writer: CodeBlockWriter, dataModels: DataModel[], options: ModelMetaGeneratorOptions) {
+function writeModels(
+    sourceFile: SourceFile,
+    writer: CodeBlockWriter,
+    dataModels: DataModel[],
+    options: ModelMetaGeneratorOptions
+) {
     writer.write('models:');
     writer.block(() => {
         for (const model of dataModels) {
@@ -77,7 +78,7 @@
             writer.block(() => {
                 writer.write(`name: '${model.name}',`);
                 writeBaseTypes(writer, model);
-                writeFields(writer, model, options);
+                writeFields(sourceFile, writer, model, options);
                 writeUniqueConstraints(writer, model);
                 if (options.generateAttributes) {
                     writeModelAttributes(writer, model);
@@ -112,98 +113,6 @@
             const cascades = getDeleteCascades(model);
             if (cascades.length > 0) {
                 writer.writeLine(`${lowerCaseFirst(model.name)}: [${cascades.map((n) => `'${n}'`).join(', ')}],`);
-=======
-        writer.write('fields:');
-        writer.block(() => {
-            for (const model of dataModels) {
-                writer.write(`${lowerCaseFirst(model.name)}:`);
-                writer.block(() => {
-                    for (const f of model.fields) {
-                        const backlink = getBackLink(f);
-                        const fkMapping = generateForeignKeyMapping(f);
-                        writer.write(`${f.name}: {
-                    name: "${f.name}",
-                    type: "${
-                        f.type.reference
-                            ? f.type.reference.$refText
-                            : // eslint-disable-next-line @typescript-eslint/no-non-null-assertion
-                              f.type.type!
-                    }",`);
-
-                        if (isIdField(f)) {
-                            writer.write(`
-                    isId: true,`);
-                        }
-
-                        if (isDataModel(f.type.reference?.ref)) {
-                            writer.write(`
-                    isDataModel: true,`);
-                        }
-
-                        if (f.type.array) {
-                            writer.write(`
-                    isArray: true,`);
-                        }
-
-                        if (f.type.optional) {
-                            writer.write(`
-                    isOptional: true,`);
-                        }
-
-                        if (options.generateAttributes) {
-                            const attrs = getFieldAttributes(f);
-                            if (attrs.length > 0) {
-                                writer.write(`
-                    attributes: ${JSON.stringify(attrs)},`);
-                            }
-                        } else {
-                            // only include essential attributes
-                            const attrs = getFieldAttributes(f).filter((attr) =>
-                                ['@default', '@updatedAt'].includes(attr.name)
-                            );
-                            if (attrs.length > 0) {
-                                writer.write(`
-                    attributes: ${JSON.stringify(attrs)},`);
-                            }
-                        }
-
-                        if (backlink) {
-                            writer.write(`
-                    backLink: '${backlink.name}',`);
-                        }
-
-                        if (isRelationOwner(f, backlink)) {
-                            writer.write(`
-                    isRelationOwner: true,`);
-                        }
-
-                        if (isForeignKeyField(f)) {
-                            writer.write(`
-                    isForeignKey: true,`);
-                        }
-
-                        if (fkMapping && Object.keys(fkMapping).length > 0) {
-                            writer.write(`
-                    foreignKeyMapping: ${JSON.stringify(fkMapping)},`);
-                        }
-
-                        const defaultValueProvider = generateDefaultValueProvider(f, sourceFile);
-                        if (defaultValueProvider) {
-                            writer.write(`
-                            defaultValueProvider: ${defaultValueProvider},`);
-                        }
-
-                        if (isAutoIncrement(f)) {
-                            writer.write(`
-                    isAutoIncrement: true,`);
-                        }
-
-                        writer.write(`
-                },`);
-                    }
-                });
-                writer.write(',');
->>>>>>> c8a19e98
             }
         }
     });
@@ -248,7 +157,12 @@
     }
 }
 
-function writeFields(writer: CodeBlockWriter, model: DataModel, options: ModelMetaGeneratorOptions) {
+function writeFields(
+    sourceFile: SourceFile,
+    writer: CodeBlockWriter,
+    model: DataModel,
+    options: ModelMetaGeneratorOptions
+) {
     writer.write('fields:');
     writer.block(() => {
         for (const f of model.fields) {
@@ -320,9 +234,20 @@
         foreignKeyMapping: ${JSON.stringify(fkMapping)},`);
             }
 
+            const defaultValueProvider = generateDefaultValueProvider(f, sourceFile);
+            if (defaultValueProvider) {
+                writer.write(`
+                defaultValueProvider: ${defaultValueProvider},`);
+            }
+
             if (f.$inheritedFrom && isDelegateModel(f.$inheritedFrom) && !isIdField(f)) {
                 writer.write(`
         inheritedFrom: ${JSON.stringify(f.$inheritedFrom.name)},`);
+            }
+
+            if (isAutoIncrement(f)) {
+                writer.write(`
+        isAutoIncrement: true,`);
             }
 
             writer.write(`
