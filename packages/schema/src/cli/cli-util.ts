--- conflicted
+++ resolved
@@ -95,11 +95,8 @@
     validationAfterMerge(model);
 
     mergeBaseModel(model, services.references.Linker);
-<<<<<<< HEAD
 
     await relinkAll(model, services);
-=======
->>>>>>> c8a19e98
 
     return model;
 }
@@ -305,8 +302,7 @@
         }
     }
 
-<<<<<<< HEAD
-    return location;
+    return path.resolve('schema.zmodel');
 }
 
 async function relinkAll(model: Model, services: ZModelServices) {
@@ -324,7 +320,4 @@
 
     // rebuild the document
     await services.shared.workspace.DocumentBuilder.build([newDoc], { validationChecks: 'all' });
-=======
-    return path.resolve('schema.zmodel');
->>>>>>> c8a19e98
 }