import {
    ArrayExpr,
    AttributeArg,
    AttributeParam,
    BinaryExpr,
    BooleanLiteral,
    DataModel,
    DataModelField,
    DataModelFieldType,
    Enum,
    EnumField,
    ExpressionType,
    FunctionDecl,
    FunctionParam,
    FunctionParamType,
    InvocationExpr,
    LiteralExpr,
    MemberAccessExpr,
    NullExpr,
    NumberLiteral,
    ObjectExpr,
    ReferenceExpr,
    ReferenceTarget,
    ResolvedShape,
    StringLiteral,
    ThisExpr,
    UnaryExpr,
    isArrayExpr,
    isBooleanLiteral,
    isDataModel,
    isDataModelField,
    isDataModelFieldType,
    isEnum,
    isNumberLiteral,
    isReferenceExpr,
    isStringLiteral,
} from '@zenstackhq/language/ast';
import {
    getContainingModel,
    getModelFieldsWithBases,
    hasAttribute,
    isAuthInvocation,
    isFutureExpr,
} from '@zenstackhq/sdk';
import {
    AstNode,
    AstNodeDescription,
    AstNodeDescriptionProvider,
    DefaultLinker,
    DocumentState,
    LangiumDocument,
    LangiumServices,
    LinkingError,
    Reference,
    interruptAndCheck,
    isReference,
    streamContents,
} from 'langium';
import { match } from 'ts-pattern';
import { CancellationToken } from 'vscode-jsonrpc';
<<<<<<< HEAD
import {
    getAllDeclarationsFromImports,
    getContainingDataModel,
    getModelFieldsWithBases,
    isAuthInvocation,
} from '../utils/ast-utils';
=======
import { getAllDeclarationsFromImports, getContainingDataModel } from '../utils/ast-utils';
>>>>>>> c8a19e98
import { mapBuiltinTypeToExpressionType } from './validator/utils';

interface DefaultReference extends Reference {
    _ref?: AstNode | LinkingError;
    _nodeDescription?: AstNodeDescription;
}

type ScopeProvider = (name: string) => ReferenceTarget | DataModel | undefined;

/**
 * Langium linker implementation which links references and resolves expression types
 */
export class ZModelLinker extends DefaultLinker {
    private readonly descriptions: AstNodeDescriptionProvider;

    constructor(services: LangiumServices) {
        super(services);
        this.descriptions = services.workspace.AstNodeDescriptionProvider;
    }

    //#region Reference linking

    async link(document: LangiumDocument, cancelToken = CancellationToken.None): Promise<void> {
        if (document.parseResult.lexerErrors?.length > 0 || document.parseResult.parserErrors?.length > 0) {
            return;
        }

        for (const node of streamContents(document.parseResult.value)) {
            await interruptAndCheck(cancelToken);
            this.resolve(node, document);
        }
        document.state = DocumentState.Linked;
    }

    private linkReference(
        container: AstNode,
        property: string,
        document: LangiumDocument,
        extraScopes: ScopeProvider[],
        onlyFromExtraScopes = false
    ) {
        if (this.resolveFromScopeProviders(container, property, document, extraScopes)) {
            return;
        }

        // eslint-disable-next-line @typescript-eslint/no-explicit-any
        const reference: DefaultReference = (container as any)[property];

        if (onlyFromExtraScopes) {
            // if reference is not resolved from explicit scope providers and automatic linking is not allowed,
            // we should explicitly create a linking error
            reference._ref = this.createLinkingError({ reference, container, property });

            // Add the reference to the document's array of references
            document.references.push(reference);
        } else {
            this.doLink({ reference, container, property }, document);
        }
    }

    //#endregion

    //#region Expression type resolving

    private resolveFromScopeProviders(
        node: AstNode,
        property: string,
        document: LangiumDocument,
        providers: ScopeProvider[]
    ) {
        // eslint-disable-next-line @typescript-eslint/no-explicit-any
        const reference: DefaultReference = (node as any)[property];
        for (const provider of providers) {
            const target = provider(reference.$refText);
            if (target) {
                reference._ref = target;
                reference._nodeDescription = this.descriptions.createDescription(target, target.name, document);

                // Add the reference to the document's array of references
                document.references.push(reference);

                return target;
            }
        }
        return null;
    }

    private resolve(node: AstNode, document: LangiumDocument, extraScopes: ScopeProvider[] = []) {
        switch (node.$type) {
            case StringLiteral:
            case NumberLiteral:
            case BooleanLiteral:
                this.resolveLiteral(node as LiteralExpr);
                break;

            case InvocationExpr:
                this.resolveInvocation(node as InvocationExpr, document, extraScopes);
                break;

            case ArrayExpr:
                this.resolveArray(node as ArrayExpr, document, extraScopes);
                break;

            case ReferenceExpr:
                this.resolveReference(node as ReferenceExpr, document, extraScopes);
                break;

            case MemberAccessExpr:
                this.resolveMemberAccess(node as MemberAccessExpr, document, extraScopes);
                break;

            case UnaryExpr:
                this.resolveUnary(node as UnaryExpr, document, extraScopes);
                break;

            case BinaryExpr:
                this.resolveBinary(node as BinaryExpr, document, extraScopes);
                break;

            case ObjectExpr:
                this.resolveObject(node as ObjectExpr, document, extraScopes);
                break;

            case ThisExpr:
                this.resolveThis(node as ThisExpr, document, extraScopes);
                break;

            case NullExpr:
                this.resolveNull(node as NullExpr, document, extraScopes);
                break;

            case AttributeArg:
                this.resolveAttributeArg(node as AttributeArg, document, extraScopes);
                break;

            case DataModel:
                this.resolveDataModel(node as DataModel, document, extraScopes);
                break;

            case DataModelField:
                this.resolveDataModelField(node as DataModelField, document, extraScopes);
                break;

            default:
                this.resolveDefault(node, document, extraScopes);
                break;
        }
    }

    private resolveBinary(node: BinaryExpr, document: LangiumDocument<AstNode>, extraScopes: ScopeProvider[]) {
        switch (node.operator) {
            // TODO: support arithmetics?
            // case '+':
            // case '-':
            // case '*':
            // case '/':
            //     this.resolve(node.left, document, extraScopes);
            //     this.resolve(node.right, document, extraScopes);
            //     this.resolveToBuiltinTypeOrDecl(node, 'Int');
            //     break;

            case '>':
            case '>=':
            case '<':
            case '<=':
            case '==':
            case '!=':
            case '&&':
            case '||':
            case 'in':
                this.resolve(node.left, document, extraScopes);
                this.resolve(node.right, document, extraScopes);
                this.resolveToBuiltinTypeOrDecl(node, 'Boolean');
                break;

            case '?':
            case '!':
            case '^':
                this.resolveCollectionPredicate(node, document, extraScopes);
                break;

            default:
                throw Error(`Unsupported binary operator: ${node.operator}`);
        }
    }

    private resolveUnary(node: UnaryExpr, document: LangiumDocument<AstNode>, extraScopes: ScopeProvider[]) {
        this.resolve(node.operand, document, extraScopes);
        switch (node.operator) {
            case '!':
                this.resolveToBuiltinTypeOrDecl(node, 'Boolean');
                break;
            default:
                throw Error(`Unsupported unary operator: ${node.operator}`);
        }
    }

    private resolveObject(node: ObjectExpr, document: LangiumDocument<AstNode>, extraScopes: ScopeProvider[]) {
        node.fields.forEach((field) => this.resolve(field.value, document, extraScopes));
        this.resolveToBuiltinTypeOrDecl(node, 'Object');
    }

    private resolveReference(node: ReferenceExpr, document: LangiumDocument<AstNode>, extraScopes: ScopeProvider[]) {
        this.resolveDefault(node, document, extraScopes);

        if (node.target.ref) {
            // resolve type
            if (node.target.ref.$type === EnumField) {
                this.resolveToBuiltinTypeOrDecl(node, node.target.ref.$container);
            } else {
                this.resolveToDeclaredType(node, (node.target.ref as DataModelField | FunctionParam).type);
            }
        }
    }

    private resolveArray(node: ArrayExpr, document: LangiumDocument<AstNode>, extraScopes: ScopeProvider[]) {
        node.items.forEach((item) => this.resolve(item, document, extraScopes));

        if (node.items.length > 0) {
            const itemType = node.items[0].$resolvedType;
            if (itemType?.decl) {
                this.resolveToBuiltinTypeOrDecl(node, itemType.decl, true);
            }
        } else {
            this.resolveToBuiltinTypeOrDecl(node, 'Any', true);
        }
    }

    private resolveInvocation(node: InvocationExpr, document: LangiumDocument, extraScopes: ScopeProvider[]) {
        this.linkReference(node, 'function', document, extraScopes);
        node.args.forEach((arg) => this.resolve(arg, document, extraScopes));
        if (node.function.ref) {
            // eslint-disable-next-line @typescript-eslint/ban-types
            const funcDecl = node.function.ref as FunctionDecl;
            if (isAuthInvocation(node)) {
                // auth() function is resolved to User model in the current document
                const model = getContainingModel(node);

                if (model) {
                    let authModel = getAllDeclarationsFromImports(this.langiumDocuments(), model).find((d) => {
                        return isDataModel(d) && hasAttribute(d, '@@auth');
                    });
                    if (!authModel) {
                        authModel = getAllDeclarationsFromImports(this.langiumDocuments(), model).find((d) => {
                            return isDataModel(d) && d.name === 'User';
                        });
                    }
                    if (authModel) {
                        node.$resolvedType = { decl: authModel, nullable: true };
                    }
                }
            } else if (isFutureExpr(node)) {
                // future() function is resolved to current model
                node.$resolvedType = { decl: getContainingDataModel(node) };
            } else {
                this.resolveToDeclaredType(node, funcDecl.returnType);
            }
        }
    }

    private resolveLiteral(node: LiteralExpr) {
        const type = match<LiteralExpr, ExpressionType>(node)
            .when(isStringLiteral, () => 'String')
            .when(isBooleanLiteral, () => 'Boolean')
            .when(isNumberLiteral, () => 'Int')
            .exhaustive();

        if (type) {
            this.resolveToBuiltinTypeOrDecl(node, type);
        }
    }

    private resolveMemberAccess(
        node: MemberAccessExpr,
        document: LangiumDocument<AstNode>,
        extraScopes: ScopeProvider[]
    ) {
        this.resolveDefault(node, document, extraScopes);
        const operandResolved = node.operand.$resolvedType;

        if (operandResolved && !operandResolved.array && isDataModel(operandResolved.decl)) {
            // member access is resolved only in the context of the operand type
            if (node.member.ref) {
                this.resolveToDeclaredType(node, node.member.ref.type);

                if (node.$resolvedType && isAuthInvocation(node.operand)) {
                    // member access on auth() function is nullable
                    // because user may not have provided all fields
                    node.$resolvedType.nullable = true;
                }
            }
        }
    }

    private resolveCollectionPredicate(node: BinaryExpr, document: LangiumDocument, extraScopes: ScopeProvider[]) {
        this.resolveDefault(node, document, extraScopes);

        const resolvedType = node.left.$resolvedType;
        if (resolvedType && isDataModel(resolvedType.decl) && resolvedType.array) {
            this.resolveToBuiltinTypeOrDecl(node, 'Boolean');
        } else {
            // error is reported in validation pass
        }
    }

    private resolveThis(node: ThisExpr, _document: LangiumDocument<AstNode>, extraScopes: ScopeProvider[]) {
        // resolve from scopes first
        for (const scope of extraScopes) {
            const r = scope('this');
            if (isDataModel(r)) {
                this.resolveToBuiltinTypeOrDecl(node, r);
                return;
            }
        }

        let decl: AstNode | undefined = node.$container;

        while (decl && !isDataModel(decl)) {
            decl = decl.$container;
        }

        if (decl) {
            this.resolveToBuiltinTypeOrDecl(node, decl);
        }
    }

    private resolveNull(node: NullExpr, _document: LangiumDocument<AstNode>, _extraScopes: ScopeProvider[]) {
        // TODO: how to really resolve null?
        this.resolveToBuiltinTypeOrDecl(node, 'Null');
    }

    private resolveAttributeArg(node: AttributeArg, document: LangiumDocument<AstNode>, extraScopes: ScopeProvider[]) {
        const attrParam = this.findAttrParamForArg(node);
        const attrAppliedOn = node.$container.$container;

        if (attrParam?.type.type === 'TransitiveFieldReference' && isDataModelField(attrAppliedOn)) {
            // "TransitiveFieldReference" is resolved in the context of the containing model of the field
            // where the attribute is applied
            //
            // E.g.:
            //
            // model A {
            //   myId @id String
            // }
            //
            // model B {
            //   id @id String
            //   a A @relation(fields: [id], references: [myId])
            // }
            //
            // In model B, the attribute argument "myId" is resolved to the field "myId" in model A

            const transitiveDataModel = attrAppliedOn.type.reference?.ref as DataModel;
            if (transitiveDataModel) {
                // resolve references in the context of the transitive data model
                const scopeProvider = (name: string) =>
                    getModelFieldsWithBases(transitiveDataModel).find((f) => f.name === name);
                if (isArrayExpr(node.value)) {
                    node.value.items.forEach((item) => {
                        if (isReferenceExpr(item)) {
                            const resolved = this.resolveFromScopeProviders(item, 'target', document, [scopeProvider]);
                            if (resolved) {
                                this.resolveToDeclaredType(item, (resolved as DataModelField).type);
                            } else {
                                // mark unresolvable
                                this.unresolvableRefExpr(item);
                            }
                        }
                    });
                    if (node.value.items[0]?.$resolvedType?.decl) {
                        this.resolveToBuiltinTypeOrDecl(node.value, node.value.items[0].$resolvedType.decl, true);
                    }
                } else if (isReferenceExpr(node.value)) {
                    const resolved = this.resolveFromScopeProviders(node.value, 'target', document, [scopeProvider]);
                    if (resolved) {
                        this.resolveToDeclaredType(node.value, (resolved as DataModelField).type);
                    } else {
                        // mark unresolvable
                        this.unresolvableRefExpr(node.value);
                    }
                }
            }
        } else {
            this.resolve(node.value, document, extraScopes);
        }
        node.$resolvedType = node.value.$resolvedType;
    }

    private unresolvableRefExpr(item: ReferenceExpr) {
        const ref = item.target as DefaultReference;
        ref._ref = this.createLinkingError({
            reference: ref,
            container: item,
            property: 'target',
        });
    }

    private findAttrParamForArg(arg: AttributeArg): AttributeParam | undefined {
        const attr = arg.$container.decl.ref;
        if (!attr) {
            return undefined;
        }
        if (arg.name) {
            return attr.params?.find((p) => p.name === arg.name);
        } else {
            const index = arg.$container.args.findIndex((a) => a === arg);
            return attr.params[index];
        }
    }

    private resolveDataModel(node: DataModel, document: LangiumDocument<AstNode>, extraScopes: ScopeProvider[]) {
        // if (node.superTypes.length > 0) {
        //     const providers = node.superTypes.map(
        //         (superType) => (name: string) => superType.ref?.fields.find((f) => f.name === name)
        //     );
        //     extraScopes = [...providers, ...extraScopes];
        // }

        return this.resolveDefault(node, document, extraScopes);
    }

    private resolveDataModelField(
        node: DataModelField,
        document: LangiumDocument<AstNode>,
        extraScopes: ScopeProvider[]
    ) {
        // Field declaration may contain enum references, and enum fields are pushed to the global
        // scope, so if there're enums with fields with the same name, an arbitrary one will be
        // used as resolution target. The correct behavior is to resolve to the enum that's used
        // as the declaration type of the field:
        //
        // enum FirstEnum {
        //     E1
        //     E2
        // }

        // enum SecondEnum  {
        //     E1
        //     E3
        //     E4
        // }

        // model M {
        //     id Int @id
        //     first  SecondEnum @default(E1) <- should resolve to SecondEnum
        //     second FirstEnum @default(E1) <- should resolve to FirstEnum
        // }
        //

        // make sure type is resolved first
        this.resolve(node.type, document, extraScopes);

        let scopes = extraScopes;

        // if the field has enum declaration type, resolve the rest with that enum's fields on top of the scopes
        if (node.type.reference?.ref && isEnum(node.type.reference.ref)) {
            const contextEnum = node.type.reference.ref as Enum;
            const enumScope: ScopeProvider = (name) => contextEnum.fields.find((f) => f.name === name);
            scopes = [enumScope, ...scopes];
        }

        this.resolveDefault(node, document, scopes);
    }

    private resolveDefault(node: AstNode, document: LangiumDocument<AstNode>, extraScopes: ScopeProvider[]) {
        for (const [property, value] of Object.entries(node)) {
            if (!property.startsWith('$')) {
                if (isReference(value)) {
                    this.linkReference(node, property, document, extraScopes);
                }
            }
        }
        for (const child of streamContents(node)) {
            this.resolve(child, document, extraScopes);
        }
    }

    //#endregion

    //#region Utils

    private resolveToDeclaredType(node: AstNode, type: FunctionParamType | DataModelFieldType) {
        let nullable = false;
        if (isDataModelFieldType(type)) {
            nullable = type.optional;

            // referencing a field of 'Unsupported' type
            if (type.unsupported) {
                node.$resolvedType = { decl: 'Unsupported', array: type.array, nullable };
                return;
            }
        }

        if (type.type) {
            const mappedType = mapBuiltinTypeToExpressionType(type.type);
            node.$resolvedType = { decl: mappedType, array: type.array, nullable: nullable };
        } else if (type.reference) {
            node.$resolvedType = {
                decl: type.reference.ref,
                array: type.array,
                nullable: nullable,
            };
        }
    }

    private resolveToBuiltinTypeOrDecl(node: AstNode, type: ResolvedShape, array = false, nullable = false) {
        node.$resolvedType = { decl: type, array, nullable };
    }

    //#endregion
}<|MERGE_RESOLUTION|>--- conflicted
+++ resolved
@@ -58,16 +58,7 @@
 } from 'langium';
 import { match } from 'ts-pattern';
 import { CancellationToken } from 'vscode-jsonrpc';
-<<<<<<< HEAD
-import {
-    getAllDeclarationsFromImports,
-    getContainingDataModel,
-    getModelFieldsWithBases,
-    isAuthInvocation,
-} from '../utils/ast-utils';
-=======
 import { getAllDeclarationsFromImports, getContainingDataModel } from '../utils/ast-utils';
->>>>>>> c8a19e98
 import { mapBuiltinTypeToExpressionType } from './validator/utils';
 
 interface DefaultReference extends Reference {
