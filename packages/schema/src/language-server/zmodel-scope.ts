--- conflicted
+++ resolved
@@ -16,7 +16,6 @@
     getModelFieldsWithBases,
     getRecursiveBases,
     isAuthInvocation,
-    isFutureExpr,
 } from '@zenstackhq/sdk';
 import {
     AstNode,
@@ -38,18 +37,7 @@
 } from 'langium';
 import { match } from 'ts-pattern';
 import { CancellationToken } from 'vscode-jsonrpc';
-<<<<<<< HEAD
-import {
-    getModelFieldsWithBases,
-    getRecursiveBases,
-    isAuthInvocation,
-    isCollectionPredicate,
-    isFutureInvocation,
-    resolveImportUri,
-} from '../utils/ast-utils';
-=======
-import { isCollectionPredicate, resolveImportUri } from '../utils/ast-utils';
->>>>>>> c8a19e98
+import { isCollectionPredicate, isFutureInvocation, resolveImportUri } from '../utils/ast-utils';
 import { PLUGIN_MODULE_NAME, STD_LIB_MODULE_NAME } from './constants';
 
 /**
@@ -87,11 +75,7 @@
     override processNode(node: AstNode, document: LangiumDocument<AstNode>, scopes: PrecomputedScopes) {
         super.processNode(node, document, scopes);
 
-<<<<<<< HEAD
         if (isDataModel(node) && !node.$baseMerged) {
-=======
-        if (isDataModel(node)) {
->>>>>>> c8a19e98
             // add base fields to the scope recursively
             const bases = getRecursiveBases(node);
             for (const base of bases) {
@@ -179,11 +163,7 @@
                     // resolve to `User` or `@@auth` model
                     return this.createScopeForAuthModel(node, globalScope);
                 }
-<<<<<<< HEAD
                 if (isFutureInvocation(operand)) {
-=======
-                if (isFutureExpr(operand)) {
->>>>>>> c8a19e98
                     // resolve `future()` to the containing model
                     return this.createScopeForContainingModel(node, globalScope);
                 }
