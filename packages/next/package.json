{
    "name": "@zenstackhq/next",
<<<<<<< HEAD
    "version": "1.0.0-alpha.46",
=======
    "version": "1.0.0-alpha.48",
>>>>>>> fb1ec3d9
    "displayName": "ZenStack Next.js integration",
    "description": "ZenStack Next.js integration",
    "homepage": "https://zenstack.dev",
    "scripts": {
        "clean": "rimraf dist",
        "build": "pnpm lint && pnpm clean && tsc && copyfiles ./package.json ./README.md ./LICENSE dist",
        "watch": "tsc --watch",
        "lint": "eslint src --ext ts",
        "prepublishOnly": "pnpm build",
        "publish-dev": "pnpm publish --tag dev"
    },
    "publishConfig": {
        "directory": "dist",
        "linkDirectory": true
    },
    "keywords": [],
    "author": "",
    "license": "MIT",
    "peerDependencies": {
        "next": "^12.3.1 || ^13",
        "react": "^17.0.2 || ^18"
    },
    "dependencies": {
        "@zenstackhq/runtime": "workspace:*",
        "@zenstackhq/testtools": "workspace:*",
        "tmp": "^0.2.1"
    },
    "devDependencies": {
        "@types/jest": "^29.4.0",
        "@types/react": "^18.0.26",
        "@types/supertest": "^2.0.12",
        "copyfiles": "^2.4.1",
        "jest": "^29.4.3",
        "react": "^17.0.2 || ^18",
        "rimraf": "^3.0.2",
        "superjson": "^1.11.0",
        "supertest": "^6.3.3",
        "ts-jest": "^29.0.5",
        "typescript": "^4.9.4"
    }
}<|MERGE_RESOLUTION|>--- conflicted
+++ resolved
@@ -1,10 +1,6 @@
 {
     "name": "@zenstackhq/next",
-<<<<<<< HEAD
-    "version": "1.0.0-alpha.46",
-=======
     "version": "1.0.0-alpha.48",
->>>>>>> fb1ec3d9
     "displayName": "ZenStack Next.js integration",
     "description": "ZenStack Next.js integration",
     "homepage": "https://zenstack.dev",
